--- conflicted
+++ resolved
@@ -172,11 +172,8 @@
         surfAvgWSS.UpdatePipeline(time=timeStep)
 
         averagedWSS = surfAvgWSS.CellData.GetArray(_WSS_surf_avg).GetRange()[0]
-<<<<<<< HEAD
-        surfAvgWSSList.append([timeStep, averagedWSS])
-=======
+
         surfAvgWSSList.append(averagedWSS)
->>>>>>> ca3f18f0
 
     return surfAvgWSSList
 

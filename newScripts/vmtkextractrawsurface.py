--- conflicted
+++ resolved
@@ -97,7 +97,14 @@
         
         self.Surface = triangleFilter.GetOutput()
 
-<<<<<<< HEAD
+        # Extract largest connected surface
+        surfaceConnected = vmtkscripts.vmtkSurfaceConnectivity()
+        surfaceConnected.Surface = self.Surface
+        surfaceConnected.Execute()
+
+        # Get final surface
+        self.Surface = surfaceConnected.Surface
+
         if self.ShowOutput:
             # Initialize renderer = surface + image
             self.vmtkRenderer = vmtkscripts.vmtkRenderer()
@@ -119,41 +126,6 @@
 #                 self.SurfaceViewer.BuildView()
 #             if self.OwnRenderer:
             self.vmtkRenderer.Deallocate()
-=======
-        # Triangulate output to avoid surface patching in connectivity filter
-#         surfaceTriangle = vmtkscripts.vmtkSurfaceTriangle()
-#         surfaceTriangle.Surface = surfaceMarchingCubes.Surface
-#         surfaceTriangle.Execute()
-
-        # Extract largest connected surface
-        surfaceConnected = vmtkscripts.vmtkSurfaceConnectivity()
-        surfaceConnected.Surface = self.Surface
-        surfaceConnected.Execute()
-
-        # Get final surface
-        self.Surface = surfaceConnected.Surface
-
-        # Initialize renderer = surface + image
-        self.vmtkRenderer = vmtkscripts.vmtkRenderer()
-        self.vmtkRenderer.AddKeyBinding('space', 'Show input image', self.ShowInputImage)
-        self.vmtkRenderer.Initialize()
-        
-        self.surfaceViewer = vmtkscripts.vmtkSurfaceViewer()
-        self.surfaceViewer.vmtkRenderer = self.vmtkRenderer
-        self.surfaceViewer.Surface = self.Surface
-        self.surfaceViewer.Opacity = 0.5
-        self.surfaceViewer.BuildView()
-        
-
-#         for level in self.Levels:
-#             self.marchingCubes.Level = level
-#             self.marchingCubes.Execute()
-#             self.Surface = self.marchingCubes.Surface
-#             self.SurfaceViewer.Surface = self.Surface
-#             self.SurfaceViewer.BuildView()
-#         if self.OwnRenderer:
-        self.vmtkRenderer.Deallocate()
->>>>>>> 5c7662c8
 
 
 if __name__ == '__main__':
